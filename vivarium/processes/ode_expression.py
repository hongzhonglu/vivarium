--- conflicted
+++ resolved
@@ -87,11 +87,6 @@
 
     def next_update(self, timestep, states):
         internal_state = states['internal']
-<<<<<<< HEAD
-        volume = internal_state['volume'] * units.fL
-        mmol_to_count = self.nAvogadro.to('1/mmol') * volume.to('L')
-=======
->>>>>>> bf0ad769
 
         # get state of regulated reactions (True/False)
         flattened_states = tuplify_role_dicts(states)
@@ -216,8 +211,4 @@
     saved_data = test_expression(2520) # 2520 sec (42 min) is the expected doubling time in minimal media
     del saved_data[0]  # remove first state
     timeseries = convert_to_timeseries(saved_data)
-<<<<<<< HEAD
-    plot_simulation_output(timeseries, {}, out_dir)
-=======
-    plot_simulation_output(timeseries, {}, out_dir)
->>>>>>> bf0ad769
+    plot_simulation_output(timeseries, {}, out_dir)