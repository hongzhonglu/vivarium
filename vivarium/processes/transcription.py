--- conflicted
+++ resolved
@@ -294,10 +294,7 @@
                     # find rnap on this domain
                     rnap = promoter_rnaps[promoter_key][domain]
                     rnap.start_polymerizing()
-<<<<<<< HEAD
-
-=======
->>>>>>> d05e8ffb
+
                     del promoter_rnaps[promoter_key][domain]
 
                     # open_domains[promoter_key].add(domain)
