--- conflicted
+++ resolved
@@ -11,16 +11,11 @@
 from vivarium.states.chromosome import Chromosome, rna_bases, sequence_monomers
 from vivarium.processes.transcription import UNBOUND_RNAP_KEY
 from vivarium.processes.translation import UNBOUND_RIBOSOME_KEY
-<<<<<<< HEAD
 from vivarium.composites.gene_expression import (
     compose_gene_expression,
     plot_gene_expression_output,
-    gene_network_plot
-)
-=======
-from vivarium.composites.gene_expression import compose_gene_expression, plot_gene_expression_output
+    gene_network_plot)
 from vivarium.parameters.parameters import parameter_scan
->>>>>>> 2cee60dd
 
 def get_flagella_expression_config(config):
     flagella_data = FlagellaChromosome(config)
@@ -161,16 +156,11 @@
 
 
 
-def plot_flagella_expression():
-    out_dir = os.path.join('out', 'tests', 'flagella_expression_composite')
-    if not os.path.exists(out_dir):
-        os.makedirs(out_dir)
-
+def plot_flagella_expression(out_dir='out'):
     # load the compartment
     flagella_data = FlagellaChromosome()
     flagella_expression_compartment = load_compartment(generate_flagella_compartment)
 
-<<<<<<< HEAD
     # make expression network plot
     flagella_expression_processes = flagella_expression_compartment.processes
     operons = flagella_expression_processes[0]['transcription'].genes
@@ -180,38 +170,6 @@
         'templates': promoters}
     gene_network_plot(data, out_dir)
 
-    # # run simulation
-    # settings = {
-    #     'total_time': 2400,
-    #     'verbose': True}
-    # timeseries = simulate_compartment(flagella_expression_compartment, settings)
-    #
-    # plot_config = {
-    #     'name': 'flagella_expression',
-    #     'ports': {
-    #         'transcripts': 'transcripts',
-    #         'proteins': 'proteins',
-    #         'molecules': 'molecules'}}
-    #
-    # plot_gene_expression_output(
-    #     timeseries,
-    #     plot_config,
-    #     out_dir)
-    #
-    # # just-in-time figure
-    # plot_config2 = plot_config.copy()
-    # plot_config2.update({
-    #     'name': 'flagella',
-    #     'plot_ports': {
-    #         'transcripts': list(flagella_chromosome.config['genes'].keys()),
-    #         'proteins': flagella_chromosome.complexation_monomer_ids + flagella_chromosome.complexation_complex_ids,
-    #         'molecules': list(nucleotides.values()) + list(amino_acids.values())}})
-    #
-    # plot_timeseries_heatmaps(
-    #     timeseries,
-    #     plot_config2,
-    #     out_dir)
-=======
     # run simulation
     settings = {
         'total_time': 2400,
@@ -285,12 +243,16 @@
 
 
 if __name__ == '__main__':
-    commands = ['plot', 'scan']
+    out_dir = os.path.join('out', 'tests', 'flagella_expression_composite')
+    if not os.path.exists(out_dir):
+        os.makedirs(out_dir)
+
+    # run scan with python vivarium/composites/flagella_expression.py --scan
     parser = argparse.ArgumentParser(description='flagella expression')
-    parser.add_argument('command', choices=commands)
+    parser.add_argument('--scan', '-s', action='store_true', default=False,)
     args = parser.parse_args()
-    if args.command == 'scan':
-        scan_flagella_expression_parameters()
+
+    if args.scan:
+        results = scan_flagella_expression_parameters()
     else:
-        plot_flagella_expression()
->>>>>>> 2cee60dd
+        plot_flagella_expression(out_dir)