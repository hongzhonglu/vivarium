from __future__ import absolute_import, division, print_function

import os

import matplotlib.pyplot as plt
from matplotlib.patches import Patch
import networkx as nx

from vivarium.compartment.process import initialize_state
from vivarium.compartment.composition import (
    get_derivers,
    load_compartment,
    simulate_compartment
)
from vivarium.utils.make_network import save_network

# processes
from vivarium.processes.transcription import Transcription, UNBOUND_RNAP_KEY
from vivarium.processes.translation import Translation, UNBOUND_RIBOSOME_KEY
from vivarium.processes.degradation import RnaDegradation
from vivarium.processes.complexation import Complexation
from vivarium.processes.division import Division, divide_condition
from vivarium.data.amino_acids import amino_acids
from vivarium.data.nucleotides import nucleotides


def compose_gene_expression(config):

    # declare the processes
    transcription = Transcription(config.get('transcription', {}))
    translation = Translation(config.get('translation', {}))
    degradation = RnaDegradation(config.get('degradation', {}))
    complexation = Complexation(config.get('complexation', {}))
    division = Division(config)

    # place processes in layers
    processes = [
        {'transcription': transcription,
         'translation': translation,
         'degradation': degradation,
         'complexation': complexation},
        {'division': division}]

    # make the topology
    topology = {
        'transcription': {
            'chromosome': 'chromosome',
            'molecules': 'molecules',
            'proteins': 'proteins',
            'transcripts': 'transcripts',
            'factors': 'concentrations'},

        'translation': {
            'ribosomes': 'ribosomes',
            'molecules': 'molecules',
            'transcripts': 'transcripts',
            'proteins': 'proteins',
            'concentrations': 'concentrations'},

        'degradation': {
            'transcripts': 'transcripts',
            'proteins': 'proteins',
            'molecules': 'molecules',
            'global': 'global'},

        'complexation': {
            'monomers': 'proteins',
            'complexes': 'proteins'},

        'division': {
            'global': 'global'}}

    # add derivers
    derivers = get_derivers(processes, topology)
    deriver_processes = derivers['deriver_processes']
    all_processes = processes + derivers['deriver_processes']
    topology.update(derivers['deriver_topology'])  # add derivers to the topology


    # initialize the states
    states = initialize_state(
        all_processes,
        topology,
        config.get('initial_state', {}))

    options = {
        'name': 'gene_expression_composite',
        'environment_port': 'environment',
        'exchange_port': 'exchange',
        'topology': topology,
        'initial_time': config.get('initial_time', 0.0),
        'divide_condition': divide_condition}

    return {
        'processes': processes,
        'derivers': deriver_processes,
        'states': states,
        'options': options}


# analysis
def gene_network_plot(data, out_dir, filename='gene_network'):
    '''
    Make a gene network plot from configuration data

    - data (dict):
        {
        'operons': operons, the "genes" in a chromosome config with {operon: [genes list]}
        'templates': promoters, the "promoters" in a chromosome config with {promoter: {sites: [], thresholds: []}}
        'complexes': complexes, stoichiometry from a complexation process.
        }

    '''
    node_size = 400
    node_distance = 30
    edge_weight = 1
    iterations = 1000

    operon_suffix = '_o'
    tf_suffix = '_tf'
    promoter_suffix = '_p'
    gene_suffix = '_g'
    complex_suffix = '_cxn'

    # plotting parameters
    color_legend = {
        'operon': [x/255 for x in [199,164,53]],
        'gene': [x / 255 for x in [181,99,206]],
        'promoter': [x / 255 for x in [110,196,86]],
        'transcription_factor': [x / 255 for x in [222,85,80]],
        'complex': [x / 255 for x in [153, 204, 255]],
    }

    # get data
    operons = data.get('operons', {})
    templates = data.get('templates', {})
    complexes = data.get('complexes', {})

    # make graph from templates
    G = nx.Graph()

    # initialize node lists for graphing
    operon_nodes = set()
    gene_nodes = set()
    promoter_nodes = set()
    tf_nodes = set()
    complex_nodes = set()

    edges = []

    # add operon --> gene connections
    for operon, genes in operons.items():
        operon_name = operon + operon_suffix
        gene_names = [gene + gene_suffix for gene in genes]

        operon_nodes.add(operon_name)
        gene_nodes.update(gene_names)

        G.add_node(operon_name)
        G.add_nodes_from(gene_names)

        # set node attributes
        operon_attrs = {operon_name: {'type': 'operon'}}
        gene_attrs = {gene: {'type': 'gene'} for gene in gene_names}
        nx.set_node_attributes(G, operon_attrs)
        nx.set_node_attributes(G, gene_attrs)

        # add operon --> gene edge
        for gene_name in gene_names:
            edge = (operon_name, gene_name)
            edges.append(edge)
            G.add_edge(operon_name, gene_name)

    # add transcription factor --> promoter --> operon connections
    for promoter, specs in templates.items():
        promoter_name = promoter + promoter_suffix

        promoter_nodes.add(promoter_name)
        G.add_node(promoter_name)

        # set node attributes
        promoter_attrs = {promoter_name: {'type': 'promoter'}}
        nx.set_node_attributes(G, promoter_attrs)

        # get sites and terminators
        promoter_sites = specs['sites']
        terminators = specs['terminators']

        # add transcription factors
        for site in promoter_sites:
            thresholds = site['thresholds']
            for threshold in thresholds:
                tf_name = threshold + tf_suffix

                tf_nodes.add(tf_name)
                G.add_node(tf_name)

                # set node attributes
                tf_attrs = {tf_name: {'type': 'transcription_factor'}}
                nx.set_node_attributes(G, tf_attrs)

                # connect transcription_factor --> promoter
                edge = (tf_name, promoter_name)
                edges.append(edge)
                G.add_edge(tf_name, promoter_name)

        # add gene products
        for site in terminators:
            products = site['products']
            for product in products:
                operon_name = product + operon_suffix

                operon_nodes.add(operon_name)
                G.add_node(operon_name)

                # set node attributes
                operon_attrs = {operon_name: {'type': 'operon'}}
                nx.set_node_attributes(G, operon_attrs)

                # connect promoter --> operon
                edge = (promoter_name, operon_name)
                edges.append(edge)
                G.add_edge(promoter_name, operon_name)


    ## add gene product --> complex
    # first get the sets of complexes and reactants.
    complex_set = set()
    monomer_set = set()
    for complex, stoichiometry in complexes.items():
        complex_list = [mol_id for mol_id, coeff in stoichiometry.items() if coeff>0]
        reactant_list = [mol_id for mol_id, coeff in stoichiometry.items() if coeff<0]

        complex_set.update(complex_list)
        monomer_set.update(reactant_list)

    # complexes are removed from reactants
    for complex in complex_set:
        if complex in monomer_set:
            monomer_set.remove(complex)

    # add nodes and edges
    for complex, stoichiometry in complexes.items():
        complexes = [mol_id for mol_id, coeff in stoichiometry.items() if coeff>0]
        reactants = {mol_id: coeff for mol_id, coeff in stoichiometry.items() if coeff<0}
        
        assert len(complexes) == 1, 'too many complexes'
        complex = complexes[0]
        complex_name = complex + complex_suffix

        complex_nodes.add(complex_name)
        G.add_node(complex_name)

        # set node attributes
        complex_attrs = {complex_name: {'type': 'complex'}}
        nx.set_node_attributes(G, complex_attrs)

        # make edge
        for reactant, coeff in reactants.items():
            
            # is this reactant a monomer or a complex?
            if reactant in monomer_set:
                # TODO -- check that it is actually included in the genes?
                reactant_name = reactant + gene_suffix
            elif reactant in complex_set:
                reactant_name = reactant + complex_suffix

            # connect reactant --> complex
            edge = (reactant_name, complex_name)
            edges.append(edge)
            G.add_edge(reactant_name, complex_name)

    # add edges between proteins/complexes and transcription factors that share the same name
    tf_names = [node.replace(tf_suffix, '') for node in tf_nodes]
    for node in gene_nodes:
        gene_name = node.replace(gene_suffix, '')
        if gene_name in tf_names:
            tf_node = gene_name + tf_suffix
            edge = (node, tf_node)
            edges.append(edge)
            G.add_edge(node, tf_node)

    for node in complex_nodes:
        complex_name = node.replace(complex_suffix, '')
        if complex_name in tf_names:
            tf_node = complex_name + tf_suffix
            edge = (node, tf_node)
            edges.append(edge)
            G.add_edge(node, tf_node)

    # separate out the disconnected graphs
    subgraphs = sorted(nx.connected_components(G), key = len, reverse=True)

    # make node labels by removing suffix
    node_labels = {}
    o_labels = {node: node.replace(operon_suffix,'') for node in operon_nodes}
    g_labels = {node: node.replace(gene_suffix, '') for node in gene_nodes}
    p_labels = {node: node.replace(promoter_suffix, '') for node in promoter_nodes}
    tf_labels = {node: node.replace(tf_suffix, '') for node in tf_nodes}
    cxn_labels = {node: node.replace(complex_suffix, '') for node in complex_nodes}
    node_labels.update(o_labels)
    node_labels.update(g_labels)
    node_labels.update(p_labels)
    node_labels.update(tf_labels)
<<<<<<< HEAD
=======
    node_labels.update(cxn_labels)
>>>>>>> 392ceecc

    # save network for use in gephi
    gephi_nodes = {}
    gephi_edges = [[node1, node2, edge_weight] for (node1, node2) in edges]
    for node_id in operon_nodes:
        gephi_nodes[node_id] = {
            'label': o_labels[node_id],
            'type': 'operon',
            'size': 1}
    for node_id in gene_nodes:
        gephi_nodes[node_id] = {
            'label': g_labels[node_id],
            'type': 'gene',
            'size': 1}
    for node_id in promoter_nodes:
        gephi_nodes[node_id] = {
            'label': p_labels[node_id],
            'type': 'promoter',
            'size': 1}
    for node_id in tf_nodes:
        gephi_nodes[node_id] = {
            'label': tf_labels[node_id],
            'type': 'transcription factor',
            'size': 1}
    for node_id in complex_nodes:
        gephi_nodes[node_id] = {
            'label': cxn_labels[node_id],
            'type': 'complex',
            'size': 1}
    save_network(gephi_nodes, gephi_edges, out_dir)


    # plot
    n_rows = len(list(subgraphs))
    n_cols = 1
    fig = plt.figure(3, figsize=(6*n_cols, 6*n_rows))
    grid = plt.GridSpec(n_rows, n_cols, wspace=0.2, hspace=0.2)

    for idx, subgraph_nodes in enumerate(subgraphs):
        ax = fig.add_subplot(grid[idx, 0])

        subgraph = G.subgraph(list(subgraph_nodes))
        subgraph_node_labels = {node: node_labels[node] for node in subgraph_nodes}

        # get positions
        dist = node_distance / (len(subgraph)**0.5)
        # pos = nx.spring_layout(subgraph, k=dist, iterations=iterations)
        pos = nx.spring_layout(subgraph,
                               k=dist,
                               scale=20,
                               iterations=iterations)

        color_map = []
        for node in subgraph:
            type = subgraph.nodes[node]['type']
            node_color = color_legend[type]
            color_map.append(node_color)

        nx.draw(subgraph, pos, node_size=node_size, node_color=color_map)

        # edges
        # colors = list(range(1,len(edges)+1))
        nx.draw_networkx_edges(subgraph, pos,
                               # edge_color=colors,
                               width=1.5)

        nx.draw_networkx_labels(subgraph, pos,
                                labels=subgraph_node_labels,
                                font_size=8)

        if idx == 0:
            # make legend
            legend_elements = [Patch(facecolor=color, label=name) for name, color in color_legend.items()]
            plt.legend(handles=legend_elements, bbox_to_anchor=(1.5, 1.0))

    # save figure
    fig_path = os.path.join(out_dir, filename)
    plt.figure(3, figsize=(12, 12))
    plt.axis('off')
    plt.savefig(fig_path, bbox_inches='tight')

    plt.close()


def plot_gene_expression_output(timeseries, config, out_dir='out'):

    name = config.get('name', 'gene_expression')
    ports = config.get('ports', {})
    molecules = timeseries[ports['molecules']]
    transcripts = timeseries[ports['transcripts']]
    proteins = timeseries[ports['proteins']]
    time = timeseries['time']

    # make figure and plot
    n_cols = 1
    n_rows = 5
    plt.figure(figsize=(n_cols * 6, n_rows * 1.5))

    # define subplots
    ax1 = plt.subplot(n_rows, n_cols, 1)
    ax2 = plt.subplot(n_rows, n_cols, 2)
    ax3 = plt.subplot(n_rows, n_cols, 3)
    ax4 = plt.subplot(n_rows, n_cols, 4)
    ax5 = plt.subplot(n_rows, n_cols, 5)

    polymerase_ids = [
        UNBOUND_RNAP_KEY,
        UNBOUND_RIBOSOME_KEY]
    amino_acid_ids = list(amino_acids.values())
    nucleotide_ids = list(nucleotides.values())

    # plot polymerases
    for poly_id in polymerase_ids:
        ax1.plot(time, proteins[poly_id], label=poly_id)
    ax1.legend(loc='center left', bbox_to_anchor=(1.0, 0.5))
    ax1.title.set_text('polymerases')

    # plot nucleotides
    for nuc_id in nucleotide_ids:
        ax2.plot(time, molecules[nuc_id], label=nuc_id)
    ax2.legend(loc='center left', bbox_to_anchor=(1.0, 0.5))
    ax2.title.set_text('nucleotides')

    # plot molecules
    for aa_id in amino_acid_ids:
        ax3.plot(time, molecules[aa_id], label=aa_id)
    ax3.legend(loc='center left', bbox_to_anchor=(2.0, 0.5))
    ax3.title.set_text('amino acids')

    # plot transcripts
    for transcript_id, series in transcripts.items():
        ax4.plot(time, series, label=transcript_id)
    ax4.legend(loc='center left', bbox_to_anchor=(1.0, 0.5))
    ax4.title.set_text('transcripts')

    # plot proteins
    for protein_id in sorted(proteins.keys()):
        if protein_id != UNBOUND_RIBOSOME_KEY:
            ax5.plot(time, proteins[protein_id], label=protein_id)
    ax5.legend(loc='center left', bbox_to_anchor=(1.5, 0.5))
    ax5.title.set_text('proteins')

    # adjust axes
    for axis in [ax1, ax2, ax3, ax4, ax5]:
        axis.spines['right'].set_visible(False)
        axis.spines['top'].set_visible(False)

    ax1.set_xticklabels([])
    ax2.set_xticklabels([])
    ax3.set_xticklabels([])
    ax4.set_xticklabels([])
    ax5.set_xlabel('time (s)', fontsize=12)

    # save figure
    fig_path = os.path.join(out_dir, name)
    plt.subplots_adjust(wspace=0.3, hspace=0.5)
    plt.savefig(fig_path, bbox_inches='tight')


if __name__ == '__main__':
    out_dir = os.path.join('out', 'tests', 'gene_expression_composite')
    if not os.path.exists(out_dir):
        os.makedirs(out_dir)

    # load the compartment
    gene_expression_compartment = load_compartment(compose_gene_expression)

    # run simulation
    sim_settings = {
        'total_time': 100,
    }
    timeseries = simulate_compartment(gene_expression_compartment, sim_settings)

    plot_settings = {
        'name': 'gene_expression',
        'ports': {
            'transcripts': 'transcripts',
            'molecules': 'molecules',
            'proteins': 'proteins'}}

    plot_gene_expression_output(timeseries, plot_settings, out_dir)<|MERGE_RESOLUTION|>--- conflicted
+++ resolved
@@ -302,10 +302,7 @@
     node_labels.update(g_labels)
     node_labels.update(p_labels)
     node_labels.update(tf_labels)
-<<<<<<< HEAD
-=======
     node_labels.update(cxn_labels)
->>>>>>> 392ceecc
 
     # save network for use in gephi
     gephi_nodes = {}
