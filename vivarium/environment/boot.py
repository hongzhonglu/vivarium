'''
boot functions for initialize environment simulations:
Can be called from the command line
by specifying an environment "agent_type" and an outer-id:

>> python -m vivarium.environment.boot --type lattice --id lattice

boot functions for compartment simulations:
Can be called from the command line
after booting an environmental "outer" simulation and passing in the outer-id, the agent_type:

>> python -m vivarium.environment.boot --outer-id 'outer-id' --type 'agent_type'

Once an environment and agent are booted, they can be triggered with:

>> python -m vivarium.environment.control run --id 'outer-id'

'''

from __future__ import absolute_import, division, print_function

import os
import shutil
import copy

from vivarium.actor.inner import Inner
from vivarium.actor.outer import Outer
from vivarium.actor.boot import BootAgent
from vivarium.actor.control import DEFAULT_EMITTER_CONFIG
from vivarium.actor.emitter import get_emitter, configure_emitter

# environment
from vivarium.environment.lattice import EnvironmentSpatialLattice
from vivarium.environment.lattice_compartment import LatticeCompartment, generate_lattice_compartment
from vivarium.environment.make_media import Media
from vivarium.utils.units import units

# processes
from vivarium.processes.transport_lookup import TransportLookup
from vivarium.processes.BiGG_metabolism import BiGGMetabolism
from vivarium.processes.Kremling2007_transport import Transport
from vivarium.processes.growth import Growth
from vivarium.processes.minimal_expression import MinimalExpression
from vivarium.processes.Endres2006_chemoreceptor import ReceptorCluster
from vivarium.processes.Vladimirov2008_motor import MotorActivity
from vivarium.processes.membrane_potential import MembranePotential
<<<<<<< HEAD
from vivarium.processes.antibiotics import Antibiotics
=======
from vivarium.processes.transcription import Transcription
>>>>>>> 02691397

# composites
from vivarium.composites.master import compose_master
from vivarium.composites.glc_lct_shifter import compose_glc_lct_shifter
from vivarium.composites.growth_division import compose_growth_division
from vivarium.composites.simple_chemotaxis import compose_simple_chemotaxis
from vivarium.composites.PMF_chemotaxis import compose_pmf_chemotaxis
from vivarium.composites.variable_flagella import compose_variable_flagella


DEFAULT_COLOR = [0.6, 0.4, 0.3]

def wrap_boot(initialize, initial_state):
    def boot(agent_id, agent_type, actor_config):
        initial_state.update(actor_config.get('declare', {}))
        actor_config['declare'] = initial_state  # 'declare' is for the environment

        return Inner(
            agent_id,
            agent_type,
            actor_config,
            initialize)

    return boot

def wrap_init_basic(make_process):
    def initialize(boot_config):
        process = make_process(boot_config)  # 'boot_config', set in environment.control is the process' initial_parameters
        return generate_lattice_compartment(process, boot_config)

    return initialize

def wrap_init_composite(make_composite):
    def initialize(boot_config):
        # set up the the composite
        composite_config = make_composite(boot_config)
        processes = composite_config['processes']
        states = composite_config['states']
        options = composite_config['options']
        topology = options['topology']

        # update options
        emitter = configure_emitter(boot_config, processes, topology)
        options.update({'emitter': emitter})

        # create the compartment
        return LatticeCompartment(processes, states, options)

    return initialize

def wrap_boot_environment(intialize):
    def boot(agent_id, agent_type, actor_config):
        boot_config = copy.deepcopy(actor_config['boot_config'])

        # get boot_config from initialize
        boot_config = intialize(boot_config)

        # paths
        working_dir = actor_config.get('working_dir', os.getcwd())
        output_dir = os.path.join(working_dir, 'out', agent_id)
        if os.path.isdir(output_dir):
            shutil.rmtree(output_dir)

        emitter_config = boot_config.get('emitter', DEFAULT_EMITTER_CONFIG)
        emitter_config['experiment_id'] = agent_id

        emitter = get_emitter(emitter_config)
        boot_config.update({
            'emitter': emitter,
            'output_dir': output_dir})

        # create the environment
        environment = EnvironmentSpatialLattice(boot_config)

        return EnvironmentActor(agent_id, agent_type, actor_config, environment)

    return boot

class EnvironmentActor(Outer):
    def build_state(self):
        lattice = {
            molecule: self.environment.lattice[index].tolist()
            for index, molecule in enumerate(self.environment.get_molecule_ids())}

        simulations = {
            agent_id: {
                'volume': simulation['state']['volume'],
                'width': self.environment.simulations[agent_id]['state'].get('width', self.environment.cell_radius*2), # TODO (Eran) initialize length, width in cellSimulation
                'length': self.environment.simulations[agent_id]['state'].get('length', self.environment.cell_radius*4),
                'color': simulation['state'].get('color', DEFAULT_COLOR),
                'location': self.environment.locations[agent_id][0:2].tolist(),
                'corner_location': self.environment.corner_locations[agent_id][0:2].tolist(),
                'orientation': self.environment.locations[agent_id][2],
                'parent_id': simulation.get('parent_id', '')}
            for agent_id, simulation in self.environment.simulations.items()}

        return {
            'outer_id': self.agent_id,
            'agent_type': 'ecoli',
            'running': not self.paused,
            'time': self.environment.time(),
            'edge_length_x': self.environment.edge_length_x,
            'edge_length_y': self.environment.edge_length_y,
            'cell_radius': self.environment.cell_radius,   # TODO (Eran) -- remove this from environment config, should be an attribute of cellSimulations
            'lattice': lattice,
            'simulations': simulations}

    def update_state(self):
        self.send(
            self.topics['visualization_receive'],
            self.build_state(),
            print_send=False)

# Define environment initialization functions
def initialize_lattice(boot_config):

    lattice_config = {
        'name': 'lattice',
        'description': 'a standard lattice environment'}

    # set up media
    media_id = boot_config.get('media_id', 'minimal')
    media = boot_config.get('media', {})
    if media:
        lattice_config.update({'concentrations': media})
    else:
        lattice_config.update({'media_id': media_id})

    lattice_config.update(boot_config)
    return lattice_config

def initialize_glc_g6p_small(boot_config):
    # set up media
    media_id = 'GLC_G6P'
    timeline_str = '0 {}, 1800 end'.format(media_id)  # (2hr*60*60 = 7200 s), (7hr*60*60 = 25200 s)
    lattice_config = {
        'name': 'glc_g6p_small',
        'timeline_str': timeline_str,
        'run_for': 2.0,
        'depth': 1e-01, # 3000 um is default
        'edge_length_x': 1.0,
        'patches_per_edge_x': 1,
    }

    lattice_config.update(boot_config)
    return lattice_config

def initialize_custom_small(boot_config):
    # set up media
    media_id = 'custom'
    custom_media = {
        "ACET": 0.0,
        "CO+2": 100.0,
        "ETOH": 0.0,
        "FORMATE": 0.0,
        "GLYCEROL": 0.0,
        "LAC": 0.0,
        "LCTS": 3.4034,
        "OXYGEN-MOLECULE": 100.0,
        "PI": 100.0,
        "PYR": 0.0,
        "RIB": 0.0,
        "SUC": 0.0,
        "G6P": 1.3451,
        "GLC": 12.2087}

    new_media = {media_id: custom_media}
    timeline_str = '0 {}, 1200 end'.format(media_id)

    lattice_config = {
        'timeline_str': timeline_str,
        'new_media': new_media,
        'run_for': 2.0,
        'depth': 1e-01, # 3000 um is default
        'edge_length_x': 1.0,
        'patches_per_edge_x': 1,
    }

    lattice_config.update(boot_config)
    return lattice_config

def initialize_glc_g6p(boot_config):
    timeline_str = '0 GLC_G6P, 3600 end'
    lattice_config = {
        'name': 'glc_g6p',
        'timeline_str': timeline_str,
        'emit_fields': ['GLC', 'G6P']
    }

    lattice_config.update(boot_config)
    return lattice_config

def initialize_glc_lct(boot_config):
    timeline_str = '0 GLC_LCT, 3600 end'
    lattice_config = {
        'name': 'glc_lct',
        'timeline_str': timeline_str,
        'emit_fields': ['GLC', 'LCTS']
    }

    lattice_config.update(boot_config)
    return lattice_config

def initialize_glc_lct_shift(boot_config):
    timeline_str = '0 GLC_G6P, 1800 GLC_LCT, 3600 end'
    lattice_config = {
        'name': 'glc_lct_shift',
        'timeline_str': timeline_str}

    lattice_config.update(boot_config)
    return lattice_config

def initialize_ecoli_core_glc(boot_config):
    timeline_str = '0 ecoli_core_GLC 1.0 L + lac__D_e 1.0 mmol 0.1 L, 21600 end'

    lattice_config = {
        'name': 'ecoli_core',
        'timeline_str': timeline_str,
        'edge_length_x': 15.0,
        'patches_per_edge_x': 15,
        'run_for': 2.0,
        'diffusion': 1e-3,
        'depth': 1e-2,
        'translation_jitter': 1.0,
        'emit_fields': [
            'glc__D_e',
            'lac__D_e']}

    lattice_config.update(boot_config)
    return lattice_config

def initialize_measp(boot_config):
    media_id = 'MeAsp_media'
    media = {'GLC': 20.0,  # assumes mmol/L
             'MeAsp': 1.0}
    new_media = {media_id: media}
    timeline_str = '0 {}, 3600 end'.format(media_id)  # (2hr*60*60 = 7200 s), (7hr*60*60 = 25200 s)
    lattice_config = {
        'name': 'measp',
        'new_media': new_media,
        'timeline_str': timeline_str,
        'emit_fields': ['MeAsp'],
        'run_for': 1.0,
        'static_concentrations': True,
        'gradient': {
            'type': 'gaussian',
            'molecules': {
                'GLC': {
                    'center': [0.5, 0.5],
                    'deviation': 30.0},
                'MeAsp': {
                    'center': [0.5, 0.5],
                    'deviation': 30.0}
            }},
        'diffusion': 0.0,
        'edge_length_x': 50.0,
        'patches_per_edge_x': 40}

    lattice_config.update(boot_config)
    return lattice_config

def initialize_measp_long(boot_config):
    media_id = 'MeAsp_media'
    media = {'GLC': 20.0,  # assumes mmol/L
             'MeAsp': 8000.0}
    new_media = {media_id: media}
    timeline_str = '0 {}, 1800 end'.format(media_id)
    lattice_config = {
        'name': 'measp_long',
        'description': 'a long environment with a static gradient of glucose and a-methyl-DL-aspartic acid (MeAsp) '
                       'for observing chemotactic cells in action. Optimal chemotaxis is observed in a narrow range '
                       'of CheA activity, where concentration of CheY-P falls into the operating range of flagellar motors.',
        'new_media': new_media,
        'timeline_str': timeline_str,
        'emit_fields': ['GLC','MeAsp'],
        'run_for': 0.05,  # high coupling between cell and env requires short exchange timestep
        'static_concentrations': True,
        'cell_placement': [0.05, 0.5],  # place cells at bottom of gradient
        'gradient': {
            'type': 'linear',
            'molecules': {
                'GLC': {
                    'center': [1.0, 0.5],
                    'slope': -1e-2},
                'MeAsp': {
                    'center': [1.0, 0.5],
                    'slope': -2e0}
            }},
        'jitter_force': 2e-5,
        'edge_length_x': 4000.0,
        'edge_length_y': 800.0,
        'patches_per_edge_x': 100}

    lattice_config.update(boot_config)
    return lattice_config

def initialize_antibiotic(boot_config):
    media_id = 'antibiotic_media'
    media = {
        'antibiotic': 1.0,  # mmol/L
    }
    new_media = {media_id: media}
    lattice_config = {
        'name': 'measp_long',
        'new_media': new_media,
        'timeline_str': '0 {}, 5000 end'.format(media_id),
        'emit_fields': ['antibiotic'],
        'run_for': 1.0,  # timestep, in sec
        'rotation_jitter': 0.005,
        'edge_length_x': 1.0,  # µm
        'edge_length_y': 1.0,  # µm
        'depth': 1.0,  # µm
        # Patches discretize space for diffusion
        'patches_per_edge_x': 1,
    }

    boot_config.update(lattice_config)
    return boot_config


def initialize_measp_large(boot_config):
    ## Make media: GLC_G6P with MeAsp
    # get GLC_G6P media
    make_media = Media()
    media_id = 'GLC_G6P'
    media1 = make_media.get_saved_media('GLC_G6P', True)

    # make MeAsp media
    ingredients = {
        'MeAsp': {
            'counts': 1.0 * units.mmol,
            'volume': 0.001 * units.L}}
    media2 = make_media.make_recipe(ingredients, True)

    # combine the medias
    media = make_media.combine_media(media1, 0.999 * units.L, media2, 0.001 * units.L)
    media_id = 'GLC_G6P_MeAsp'

    # make timeline with new media
    new_media = {media_id: media}
    timeline_str = '0 {}, 3600 end'.format(media_id)

    lattice_config = {
        'name': 'swarm_experiment',
        'description': 'a large experiment for running swarms of chemotactic cells',
        'cell_placement': [0.5, 0.5],  # place cells at center of lattice
        'timeline_str': timeline_str,
        'new_media': new_media,
        'run_for': 2.0,
        'emit_fields': ['MeAsp', 'GLC'],
        'static_concentrations': False,
        'diffusion': 0.001,
        'edge_length_x': 200.0,
        'edge_length_y': 200.0,
        'patches_per_edge_x': 50}

    lattice_config.update(boot_config)
    return lattice_config

def initialize_measp_timeline(boot_config):
    # Endres and Wingreen (2006) use + 100 uM = 0.1 mmol for attractant. 0.2 b/c of dilution.
    timeline_str = '0 GLC 20.0 mmol 1 L + MeAsp 0.0 mmol 1 L, ' \
                   '200 GLC 20.0 mmol 1 L + MeAsp 0.2 mmol 1 L, ' \
                   '600 GLC 20.0 mmol 1 L + MeAsp 0.0 mmol 1 L, ' \
                   '1000 GLC 20.0 mmol 1 L + MeAsp 0.02 mmol 1 L, ' \
                   '1400 GLC 20.0 mmol 1 L + MeAsp 0.0 mmol 1 L, ' \
                   '1600 end'

    lattice_config = {
        'name': 'measp_timeline',
        'timeline_str': timeline_str,
        'run_for': 1.0,
        'static_concentrations': True,
        'diffusion': 0.0,
        'edge_length_x': 100.0,
        'patches_per_edge_x': 50,
    }

    lattice_config.update(boot_config)
    return lattice_config


class BootEnvironment(BootAgent):
    def __init__(self):
        super(BootEnvironment, self).__init__()
        self.agent_types = {
            # environments
            'lattice': wrap_boot_environment(initialize_lattice),
            'glc_g6p': wrap_boot_environment(initialize_glc_g6p),
            'glc_g6p_small': wrap_boot_environment(initialize_glc_g6p_small),
            'glc_lct': wrap_boot_environment(initialize_glc_lct),
            'glc_lct_shift': wrap_boot_environment(initialize_glc_lct_shift),
            'ecoli_core_glc': wrap_boot_environment(initialize_ecoli_core_glc),
            'custom': wrap_boot_environment(initialize_custom_small),
            'measp': wrap_boot_environment(initialize_measp),
            'measp_long': wrap_boot_environment(initialize_measp_long),
            'measp_large': wrap_boot_environment(initialize_measp_large),
            'measp_timeline': wrap_boot_environment(initialize_measp_timeline),
            'antibiotic_environment': wrap_boot_environment(initialize_antibiotic),

            # basic compartments
            'lookup': wrap_boot(wrap_init_basic(TransportLookup), {'volume': 1.0}),
            'metabolism': wrap_boot(wrap_init_basic(BiGGMetabolism), {'volume': 1.0}),
            'transport': wrap_boot(wrap_init_basic(Transport), {'volume': 1.0}),
            'growth': wrap_boot(wrap_init_basic(Growth), {'volume': 1.0}),
            'expression': wrap_boot(wrap_init_basic(MinimalExpression), {'volume': 1.0}),
            'receptor': wrap_boot(wrap_init_basic(ReceptorCluster), {'volume': 1.0}),
            'motor': wrap_boot(wrap_init_basic(MotorActivity), {'volume': 1.0}),
            'membrane_potential': wrap_boot(wrap_init_basic(MembranePotential), {'volume': 1.0}),
<<<<<<< HEAD
            'antibiotic': wrap_boot(
                wrap_init_basic(Antibiotics), {'volume': 1.0}),
=======
            'transcription': wrap_boot(wrap_init_basic(Transcription), {'volume': 1.0}),
>>>>>>> 02691397

            # composite compartments
            'master': wrap_boot(wrap_init_composite(compose_master), {'volume': 1.0}),
            'shifter': wrap_boot(wrap_init_composite(compose_glc_lct_shifter), {'volume': 1.0}),
            'growth_division': wrap_boot(wrap_init_composite(compose_growth_division), {'volume': 1.0}),
            'minimal_chemotaxis': wrap_boot(wrap_init_composite(compose_simple_chemotaxis), {'volume': 1.0}),
            'pmf_chemotaxis': wrap_boot(wrap_init_composite(compose_pmf_chemotaxis), {'volume': 1.0}),
            'flagella_chemotaxis': wrap_boot(wrap_init_composite(compose_variable_flagella), {'volume': 1.0}),
            }

def run():
    boot = BootEnvironment()
    boot.execute()

if __name__ == '__main__':
    run()<|MERGE_RESOLUTION|>--- conflicted
+++ resolved
@@ -44,11 +44,8 @@
 from vivarium.processes.Endres2006_chemoreceptor import ReceptorCluster
 from vivarium.processes.Vladimirov2008_motor import MotorActivity
 from vivarium.processes.membrane_potential import MembranePotential
-<<<<<<< HEAD
 from vivarium.processes.antibiotics import Antibiotics
-=======
 from vivarium.processes.transcription import Transcription
->>>>>>> 02691397
 
 # composites
 from vivarium.composites.master import compose_master
@@ -458,12 +455,9 @@
             'receptor': wrap_boot(wrap_init_basic(ReceptorCluster), {'volume': 1.0}),
             'motor': wrap_boot(wrap_init_basic(MotorActivity), {'volume': 1.0}),
             'membrane_potential': wrap_boot(wrap_init_basic(MembranePotential), {'volume': 1.0}),
-<<<<<<< HEAD
             'antibiotic': wrap_boot(
                 wrap_init_basic(Antibiotics), {'volume': 1.0}),
-=======
             'transcription': wrap_boot(wrap_init_basic(Transcription), {'volume': 1.0}),
->>>>>>> 02691397
 
             # composite compartments
             'master': wrap_boot(wrap_init_composite(compose_master), {'volume': 1.0}),
