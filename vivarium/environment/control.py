from __future__ import absolute_import, division, print_function

import copy
import time
import uuid

from vivarium.actor.control import ActorControl, AgentCommand
from vivarium.environment.make_media import Media
from vivarium.utils.units import units


class ShepherdControl(ActorControl):
    """Send messages to agents in the system to control execution."""

    def __init__(self, actor_config):
        super(ShepherdControl, self).__init__(str(uuid.uuid1()), actor_config)

    def add_cell(self, agent_type, actor_config):
        # TODO(jerry): Bring back the --variant choice?
        self.add_agent(
            str(uuid.uuid1()),
            agent_type,
            actor_config)

    def init_experiment(self, args, exp_config):
        default_experiment_id = exp_config.get('default_experiment_id')
        lattice_config = exp_config.get('lattice_config')
        environment_type = exp_config.get('environment_type')
        actor_config = exp_config.get('actor_config')
        agent_type = exp_config.get('agent_type')
        num_cells = exp_config.get('num_cells')
        actor_config['boot_config'].update(lattice_config)

        # get from args
        experiment_id = args['experiment_id']
        number = args.get('number')
        if number == 0:
            number = num_cells
        if not experiment_id:
            experiment_id = self.get_experiment_id(default_experiment_id)

        print('Creating experiment id {}: {} {} agents in {} environment\n'.format(
            experiment_id, number, agent_type, environment_type))

        # boot environment
        self.add_agent(experiment_id, environment_type, lattice_config)
        time.sleep(10) # wait for the environment to boot

        # boot agents
        for index in range(number):
            self.add_cell(agent_type or args['type'], dict(actor_config, **{
                'boot': 'vivarium.environment.boot',
                'outer_id': experiment_id,
                'working_dir': args['working_dir'],
                'seed': index}))

    def lattice_experiment(self, args, actor_config):
        # define experiment: environment type and agent type
        experiment_id = 'lattice_experiment'
        environment_type = 'lattice'
        agent_type = 'growth_division'

        # overwrite default environment config
        lattice_config = {
            'name': 'lattice_experiment',
            'description': 'minimal growth_division agents are placed in a lattice environment'}

        exp_config = {
            'default_experiment_id': experiment_id,
            'lattice_config': lattice_config,
            'environment_type': environment_type,
            'actor_config': actor_config,
            'agent_type': agent_type,
            'num_cells': 1}

        self.init_experiment(args, exp_config)

    def growth_division_experiment(self, args, actor_config):

        # define experimental environment and agents
        experiment_id = 'growth_division'
        environment_type = 'lattice'
        agent_type = 'growth_division'

        # overwrite default environment config
        lattice_config = {
            'name': 'growth_division_experiment',
            'description': 'minimal growth_division agents are placed in a lattice environment'}

        exp_config = {
            'default_experiment_id': experiment_id,
            'lattice_config': lattice_config,
            'environment_type': environment_type,
            'actor_config': actor_config,
            'agent_type': agent_type,
            'num_cells': 1}

        self.init_experiment(args, exp_config)

    def ecoli_core_experiment(self, args, actor_config):

        # define experiment: environment type and agent type
        experiment_id = 'glc-lct'
        environment_type = 'ecoli_core_glc'
        agent_type = 'shifter'

        # overwrite default environment config
        lattice_config = {
            'name': 'ecoli_core_experiment',
<<<<<<< HEAD
            'timeline_str': timeline_str,
            'edge_length_x': 15.0,
            'patches_per_edge_x': 10,
            'run_for': 2.0,
            'diffusion': 1e-3,
            'depth': 1e-2,
            'translation_jitter': 1.0,
            'emit_fields': [
                'glc__D_e',
                'lac__D_e']}
=======
            'description': 'ecoli_core_experiment'}
>>>>>>> 4aa67009

        exp_config = {
            'default_experiment_id': experiment_id,
            'lattice_config': lattice_config,
            'environment_type': environment_type,
            'actor_config': actor_config,
            'agent_type': agent_type,
            'num_cells': 1}

        self.init_experiment(args, exp_config)

    def chemotaxis_experiment(self, args, actor_config):
        # define experiment: environment type and agent type
        experiment_id = 'chemotaxis'
        environment_type = 'measp_long'
        agent_type = 'minimal_chemotaxis'

        # overwrite default environment config
        lattice_config = {
            'name': 'chemotaxis_experiment',
            'description': 'a long environment with a static gradient of glucose and a-methyl-DL-aspartic acid (MeAsp) '
               'for observing chemotactic cells in action. Optimal chemotaxis is observed in a narrow range '
               'of CheA activity, where concentration of CheY-P falls into the operating range of flagellar motors.',
        }

        exp_config = {
            'default_experiment_id': experiment_id,
            'lattice_config': lattice_config,
            'environment_type': environment_type,
            'actor_config': actor_config,
            'agent_type': agent_type,
            'num_cells': 1}

        self.init_experiment(args, exp_config)

    def swarm_experiment(self, args, actor_config):
        # define experiment: environment type and agent type
        experiment_id = 'swarm'
        environment_type = 'measp_large'
        agent_type = 'minimal_chemotaxis'

        # overwrite default environment config
        lattice_config = {
            'name': 'swarm_experiment',
            'description': 'a large experiment for running swarms of chemotactic cells',
        }

        exp_config = {
            'default_experiment_id': experiment_id,
            'lattice_config': lattice_config,
            'environment_type': environment_type,
            'actor_config': actor_config,
            'agent_type': agent_type,
            'num_cells': 1}

        self.init_experiment(args, exp_config)



class EnvironmentCommand(AgentCommand):
    """
    Extend `AgentCommand` with new commands related to the lattice and ecoli experiments
    """

    def __init__(self, choices=[], description=''):
        full_description = '''
    Run an agent for the environmental context simulation.
    
    The commands are:
    `add --id OUTER_ID [--type T] [--config C]` ask the Shepherd to add an agent of
        type T with JSON configuration C to the environment OUTER_ID,
    `remove --id AGENT_ID` ask all Shepherds to remove agent AGENT_ID,
    `remove --prefix ID` ask all Shepherds to remove agents "ID*",
    `run [--id OUTER_ID]` start or resume one or all simulations,
    `pause [--id OUTER_ID]` pause one or all simulations,
    `divide --id AGENT_ID` ask a cell agent to divide,
    `shutdown [--id OUTER_ID]` shut down one or all environment agents and their
         connected agents,
    `experiment [--number N] [--type T] [--working-dir D]` ask the Shepherd to run
        a lattice environment with N agents of type T,
    'glc-g6p-experiment [--number N] [--type T]` ask the Shepherd to run a
        chemotaxis environment with N agents of type T
    'chemotaxis-experiment [--number N] [--type T]` ask the Shepherd to run a
        chemotaxis environment with N agents of type T
    ''' + description

        full_choices = [
            'growth-division-experiment',
            'ecoli-core-experiment',
            'chemotaxis-experiment',
            'swarm-experiment',
            ] + choices

        super(EnvironmentCommand, self).__init__(
            full_choices,
            {}, # no additional args
            full_description)

    def experiment(self, args):
        self.require(args, 'number', 'working_dir')
        control = ShepherdControl({'kafka_config': self.get_kafka_config()})
        control.lattice_experiment(args, self.actor_config)
        control.shutdown()

    def growth_division_experiment(self, args):
        self.require(args, 'number')
        control = ShepherdControl({'kafka_config': self.get_kafka_config()})
        control.growth_division_experiment(args, self.actor_config)
        control.shutdown()

    def ecoli_core_experiment(self, args):
        self.require(args, 'number')
        control = ShepherdControl({'kafka_config': self.get_kafka_config()})
        control.ecoli_core_experiment(args, self.actor_config)
        control.shutdown()

    def chemotaxis_experiment(self, args):
        self.require(args, 'number')
        control = ShepherdControl({'kafka_config': self.get_kafka_config()})
        control.chemotaxis_experiment(args, self.actor_config)
        control.shutdown()

    def swarm_experiment(self, args):
        self.require(args, 'number')
        control = ShepherdControl({'kafka_config': self.get_kafka_config()})
        control.swarm_experiment(args, self.actor_config)
        control.shutdown()

    def add_arguments(self, parser):
        parser = super(EnvironmentCommand, self).add_arguments(parser)

        parser.add_argument(
            '-e', '--experiment_id',
            type=str,
            help='The experiment id')

        parser.add_argument(
            '-f', '--emit_field',
            type=str,
            default='minimal',
            help='emitted media field')

        parser.add_argument(
            '-m', '--media',
            type=str,
            default='minimal',
            help='The environment media')

        parser.add_argument(
            '-t', '--timeline',
            type=str,
            default=None,
            help='The timeline')

        return parser

def run():
    command = EnvironmentCommand()
    command.execute()

if __name__ == '__main__':
    run()<|MERGE_RESOLUTION|>--- conflicted
+++ resolved
@@ -106,21 +106,9 @@
 
         # overwrite default environment config
         lattice_config = {
-            'name': 'ecoli_core_experiment',
-<<<<<<< HEAD
-            'timeline_str': timeline_str,
-            'edge_length_x': 15.0,
-            'patches_per_edge_x': 10,
-            'run_for': 2.0,
-            'diffusion': 1e-3,
-            'depth': 1e-2,
-            'translation_jitter': 1.0,
-            'emit_fields': [
-                'glc__D_e',
-                'lac__D_e']}
-=======
-            'description': 'ecoli_core_experiment'}
->>>>>>> 4aa67009
+            'name': 'lct_experiment',
+            'description': 'run a glucose-lactose shifting agent that uses e_coli_core metabolism, kinetic transport'
+                'and ode gene expression of LacY'}
 
         exp_config = {
             'default_experiment_id': experiment_id,
