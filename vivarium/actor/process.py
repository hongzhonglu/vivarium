from __future__ import absolute_import, division, print_function

import copy
import random
import os

import numpy as np

import vivarium.actor.emitter as emit
from vivarium.utils.dict_utils import merge_dicts, deep_merge


GLOBAL_STATE_KEY = '__global__'

class topologyError(Exception):
    pass

def npize(d):
    ''' Turn a dict into an ordered set of keys and values. '''

    ordered = [[key, value] for key, value in d.items()]
    keys = [key for key, _ in ordered]
    values = np.array([value for _, value in ordered], np.float64)

    return keys, values

def update_delta(key, state_dict, current_value, new_value):
    return current_value + new_value, {}

def update_set(key, state_dict, current_value, new_value):
    return new_value, {}

# def accumulate_delta(key, state_dict, current_value, new_value):
#     new_key = key + exchange_key
#     return current_value, {new_key: state_dict[new_key] + new_value}

updater_library = {
    'delta': update_delta,
    'set': update_set,
    'accumulate': update_delta,  # TODO -- remove accumulate
}


KEY_TYPE = 'U31'

def keys_list(d):
    return list(d.keys())

class State(object):
    ''' Represents a set of named values. '''

    def __init__(self, initial_state={}, updaters={}):
        ''' Keys and state initialize empty, with a maximum key length of 31. '''

        self.state = copy.deepcopy(initial_state)
        self.updaters = updaters

    def keys(self):
        return self.state.keys()

    def duplicate(self, initial_state={}):
        return State(
            initial_state = initial_state or self.to_dict(),
            updaters = self.dict(self.updaters))

    def merge_updaters(self, updaters):
        ''' Merge in a new set of updaters '''

        self.updaters.merge(updaters)

    def declare_state(self, keys):
        ''' Initialize values for the given keys to zero. '''

        for key in keys:
            if not key in self.state:
                self.state[key] = 0

    def assign_values(self, values):
        ''' Assign a dict of keys and values to the state. '''
        self.state.update(values)

    def apply_update(self, update):
        ''' Apply a dict of keys and values to the state using its updaters. '''

        state_dict = self.to_dict()

        for key, value in update.items():
            # updater can be a function or a key into the updater library
            updater = self.updaters.get(key, 'delta')
            if not callable(updater):
                updater = updater_library[updater]

            self.new_state[key], other_updates = updater(
                key,
                state_dict,
                self.new_state[key],
                value)

            self.new_state.update(other_updates)

    def apply_updates(self, updates):
        ''' Apply a list of updates to the state '''

        for update in updates:
            self.apply_update(update)

    def prepare(self):
        ''' Prepares for state updates by creating new copy of existing state '''

        self.new_state = copy.deepcopy(self.state)

    def proceed(self):
        ''' Once all updates are complete, swaps out state for newly calculated state '''

        self.state = self.new_state

    def state_for(self, keys):
        ''' Get the current state of these keys as a dict of values. '''

        return {
            key: self.state[key]
            for key in keys}

    def to_dict(self):
        ''' Get the current state of all keys '''

        return copy.deepcopy(self.state)


class Process(object):
    def __init__(self, roles, parameters=None):
        ''' Declare what roles this process expects. '''

        self.roles = roles
        self.parameters = parameters or {}
        self.states = None

    def default_settings(self):
        return {}

    def assign_roles(self, states):
        '''
        Provide States for some or all of the roles this Process expects.

        Roles and States must have the same keys. '''

        self.states = states
        for role, state in self.states.items():
            state.declare_state(self.roles[role])

    def update_for(self, timestep):
        ''' Called each timestep to find the next state for this process. '''

        states = {
            role: self.states[role].state_for(values)
            for role, values in self.roles.items()}

        return self.next_update(timestep, states)

    def parameters_for(self, parameters, key):
        ''' Return key in parameters or from self.default_parameters if not present. '''

        return parameters.get(key, self.default_parameters[key])

    def derive_defaults(self, parameters, original_key, derived_key, f):
        present = self.parameters_for(parameters, original_key)
        self.default_parameters[derived_key] = f(present)
        return self.default_parameters[derived_key]

    def next_update(self, timestep, states):
        '''
        Find the next update given the current states this process cares about.

        This is the main function a new process would override.'''

        return {
            role: {}
            for role, values in self.roles.items()}


def connect_topology(process_layers, states, topology):
    ''' Given a set of processes and states, and a description of the connections
        between them, link the roles in each process to the state they refer to.'''

    for processes in process_layers:
        for name, process in processes.items():
            connections = topology[name]
            roles = {
                role: states[key]
                for role, key in connections.items()}

            process.assign_roles(roles)

def merge_default_states(processes):
    initial_state = {}
    for process_id, process in merge_dicts(processes).items():
        settings = process.default_settings()
        default_state = settings['state']
        initial_state = deep_merge(dict(initial_state), default_state)
    return initial_state

def merge_default_updaters(processes):
    updaters = {}
    for process_id, process in merge_dicts(processes).items():
        settings = process.default_settings()
        default_updaters = settings['updaters']
        updaters = deep_merge(dict(updaters), default_updaters)
    return updaters

def default_divide_condition(compartment):
    return False

def default_divide_state(compartment):
    divided = [{}, {}]
    for state_key, state in compartment.states.items():
        left = random.randint(0, 1)
        for index in range(2):
            divided[index][state_key] = {}
            for key, value in state.to_dict().items():
                divided[index][state_key][key] = value // 2 + (
                    value % 2 if index == left else 0)

    print('divided {}'.format(divided))
    return divided

def get_compartment_timestep(process_layers):
    # get the minimum time_step from all processes
    processes = merge_dicts(process_layers)
    minimum_step = 10

    for process_id, process_object in processes.items():
        settings = process_object.default_settings()
        time_step = settings.get('time_step', 1.0)
        minimum_step = min(time_step, minimum_step)

    return minimum_step

def initialize_state(process_layers, topology, initial_state):
    processes = merge_dicts(process_layers)

    # make a dict with the compartment's default states {roles: states}
    compartment_states = {}
    compartment_updaters = {}
    for process_id, roles_map in topology.items():
        process_roles = processes[process_id].roles

        settings = processes[process_id].default_settings()
        default_process_states = settings['state']
        default_process_updaters = settings['updaters']

        for process_role, states in process_roles.items():
            try:
                compartment_role = topology[process_id][process_role]
            except:
                raise topologyError(
                    'no "{}" role assigned to "{}" process in topology'.format(process_role, process_id))

            # initialize the default states
            default_states = default_process_states.get(process_role, {})

            # initialize the default updaters
            default_updaters = default_process_updaters.get(process_role, {})

            # update the states
            c_states = deep_merge(default_states, compartment_states.get(compartment_role, {}))
            compartment_states[compartment_role] = c_states

            # update the updaters
            c_updaters = deep_merge(default_updaters, compartment_updaters.get(compartment_role, {}))
            compartment_updaters[compartment_role] = c_updaters

    # initialize state for each compartment role
    initialized_state = {}
    for compartment_role, states in compartment_states.items():
        updaters = compartment_updaters[compartment_role]
        make_state = State(
            initial_state=deep_merge(states, dict(initial_state.get(compartment_role, {}))),
            updaters=updaters)
        initialized_state[compartment_role] = make_state

    return initialized_state

class Compartment(State):
    ''' Track a set of processes and states and the connections between them. '''

    def __init__(self, processes, states, configuration):
        ''' Given a set of processes and states, and a topology describing their
            connections, perform those connections. '''

        self.initial_time = configuration.get('initial_time', 0.0)
        self.local_time = 0.0
        self.time_step = min(configuration.get('time_step', 1.0), get_compartment_timestep(processes))

        self.processes = processes
        self.states = states
<<<<<<< HEAD
        self.states[GLOBAL_STATE_KEY] = self

        self.state = {'processes': self.processes}
        self.updaters = {'processes': 'set'}

=======
        self.configuration = configuration
>>>>>>> 35fadb3c
        self.topology = configuration['topology']

        self.divide_condition = configuration.get('divide_condition', default_divide_condition)
        self.divide_state = configuration.get('divide_state', default_divide_state)

        # emitter
        emitter_type = configuration.get('emitter')
        if emitter_type is None:
            emitter = emit.get_emitter({})
            self.emitter_keys = emitter.get('keys')
            self.emitter = emitter.get('object')
        elif emitter_type == 'null':
            emitter = emit.get_emitter({'type': 'null'})
            self.emitter_keys = emitter.get('keys')
            self.emitter = emitter.get('object')
        else:
            self.emitter_keys = configuration['emitter'].get('keys')
            self.emitter = configuration['emitter'].get('object')

        connect_topology(processes, self.states, self.topology)

        # log experiment configuration
        data = {
            'type': 'compartment',
            'name': configuration.get('name', 'compartment'),
            'topology': self.topology}

        emit_config = {
            'table': 'configuration',
            'data': data}
        self.emitter.emit(emit_config)

    def prepare(self):
        ''' Avoid creating a copy of the process objects. '''
        self.new_state = self.state

    def to_dict(self):
        ''' overriding from State '''
        return self.current_state()

    def update(self, timestep):
        ''' Run each process for the given time step and update the related states. '''

        # use processes from state
        for processes in self.state['processes']:
            updates = {}
            for name, process in processes.items():
                update = process.update_for(timestep)
                for role, update_dict in update.items():
                    key = self.topology[name][role]
                    if not updates.get(key):
                        updates[key] = []
                    updates[key].append(update_dict)

            for key in self.states.keys():
                self.states[key].prepare()

            for key, update in updates.items():
                self.states[key].apply_updates(update)

            for key in self.states.keys():
                self.states[key].proceed()

        self.local_time += timestep

        # run emitters
        self.emit_data()

    def current_state(self):
        ''' Construct the total current state from the existing substates. '''

        return {
            key: state.to_dict()
            for key, state in self.states.items()
            if key != GLOBAL_STATE_KEY}

    def current_parameters(self):
        return {
            name: process.parameters
            for name, process in merge_dicts(self.state['processes']).items()}

    def time(self):
        return self.initial_time + self.local_time

    def emit_data(self):
        data = {}
        for role_key, emit_keys in self.emitter_keys.items():
            data[role_key] = self.states[role_key].state_for(emit_keys)

        data.update({
            'type': 'compartment',
            'time': self.time()})

        emit_config = {
            'table': 'history',
            'data': data}

        self.emitter.emit(emit_config)




## functions for testing
def toy_composite(config):
    '''
    a toy composite function for testing
    returns a dictionary with 'processes', 'states', and 'options'

    '''

    # toy processes
    class ToyMetabolism(Process):
        def __init__(self, initial_parameters={}):
            roles = {'pool': ['GLC', 'MASS']}
            parameters = {'mass_conversion_rate': 1}
            parameters.update(initial_parameters)

            super(ToyMetabolism, self).__init__(roles, parameters)

        def next_update(self, timestep, states):
            update = {}
            glucose_required = timestep / self.parameters['mass_conversion_rate']
            if states['pool']['GLC'] >= glucose_required:
                update = {
                    'pool': {
                        'GLC': -2,
                        'MASS': 1}}

            return update

    class ToyTransport(Process):
        def __init__(self, initial_parameters={}):
            roles = {
                'external': ['GLC'],
                'internal': ['GLC']}
            parameters = {'intake_rate': 2}
            parameters.update(initial_parameters)

            super(ToyTransport, self).__init__(roles, parameters)

        def next_update(self, timestep, states):
            update = {}
            intake = timestep * self.parameters['intake_rate']
            if states['external']['GLC'] >= intake:
                update = {
                    'external': {'GLC': -2, 'MASS': 1},
                    'internal': {'GLC': 2}}

            return update

    class ToyDeriveVolume(Process):
        def __init__(self, initial_parameters={}):
            roles = {
                'compartment': ['MASS', 'DENSITY', 'VOLUME']}
            parameters = {}

            super(ToyDeriveVolume, self).__init__(roles, parameters)

        def next_update(self, timestep, states):
            volume = states['compartment']['MASS'] / states['compartment']['DENSITY']
            update = {
                'compartment': {'VOLUME': volume}}

            return update

    class ToyDeath(Process):
        def __init__(self, initial_parameters={}):
            roles = {
                'compartment': ['VOLUME'],
                'global': ['processes']}
            super(ToyDeath, self).__init__(roles, {})

        def next_update(self, timestep, states):
            volume = states['compartment']['VOLUME']
            update = {}

            if volume > 1.0:
                # kill the cell
                update = {
                    'global': {
                        'processes': []}}

            return update


    processes = [
        {'metabolism': ToyMetabolism(
            initial_parameters={
                'mass_conversion_rate': 0.5}), # example of overriding default parameters
         'transport': ToyTransport()},
        {'external_volume': ToyDeriveVolume(),
         'internal_volume': ToyDeriveVolume()},
        {'death': ToyDeath()}]

    def update_mass(key, state, current, new):
        return current / (current + new), {}

    # declare the states
    states = {
        'periplasm': State(
            initial_state={'GLC': 20, 'MASS': 100, 'DENSITY': 10},
            updaters={'MASS': update_mass, 'VOLUME': 'set'}),
        'cytoplasm': State(
            initial_state={'MASS': 3, 'DENSITY': 10},
            updaters={'VOLUME': 'set'})}

    # hook up the roles in each process to compartment states
    topology = {
        'metabolism': {
            'pool': 'cytoplasm'},
        'transport': {
            'external': 'periplasm',
            'internal': 'cytoplasm'},
        'death': {
            'compartment': 'cytoplasm',
            'global': GLOBAL_STATE_KEY},
        'external_volume': {
            'compartment': 'periplasm'},
        'internal_volume': {
            'compartment': 'cytoplasm'}}

    # emitter that prints to the terminal
    emitter = emit.get_emitter({
        'type': 'print',
        'keys': {
            'periplasm': ['GLC', 'MASS'],
            'cytoplasm': ['MASS']}})

    options = {
        # 'environment_role': 'environment',
        # 'exchange_role': 'exchange',
        'emitter': emitter,
        'topology': topology,
        'initial_time': 0.0}

    return {
        'processes': processes,
        'states': states,
        'options': options}

def test_compartment():
    out_dir = os.path.join('out', 'tests', 'toy_compartment')
    if not os.path.exists(out_dir):
        os.makedirs(out_dir)

    compartment = load_compartment(toy_composite)

    settings = {
        'timestep': 1,
        'total_time': 10}

    saved_state = simulate_compartment(compartment, settings)

def load_compartment(composite=toy_composite, boot_config={}):
    '''
    put a composite function into a compartment

    inputs:
        - composite is a function that returns a dict with 'processes', 'states', and 'options'
        for configuring a compartment
        - boot_config (dict) with specific parameters for the processes
    return:
        - a compartment object for testing
    '''

    composite_config = composite(boot_config)
    processes = composite_config['processes']
    states = composite_config['states']
    options = composite_config['options']
    options.update({'emitter': boot_config.get('emitter')})

    compartment = Compartment(processes, states, options)
    # print('current_parameters: {}'.format(compartment.current_parameters()))
    # print('current_state: {}'.format(compartment.current_state()))

    return compartment

def simulate_compartment(compartment, settings={}):
    '''
    run a compartment simulation
    '''

    timestep = settings.get('timestep', 1)
    total_time = settings.get('total_time', 10)

    # save initial state
    time = 0
    saved_state = {}
    saved_state[time] = compartment.current_state()

    # run simulation
    while time < total_time:
        time += timestep
        compartment.update(timestep)
        saved_state[time] = compartment.current_state()

    return saved_state


if __name__ == '__main__':
    test_compartment()<|MERGE_RESOLUTION|>--- conflicted
+++ resolved
@@ -293,15 +293,13 @@
 
         self.processes = processes
         self.states = states
-<<<<<<< HEAD
+
+        # configure compartment state
         self.states[GLOBAL_STATE_KEY] = self
-
         self.state = {'processes': self.processes}
         self.updaters = {'processes': 'set'}
 
-=======
         self.configuration = configuration
->>>>>>> 35fadb3c
         self.topology = configuration['topology']
 
         self.divide_condition = configuration.get('divide_condition', default_divide_condition)
