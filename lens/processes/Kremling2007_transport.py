--- conflicted
+++ resolved
@@ -351,13 +351,8 @@
             state['exchange'][mol_id] = 0
 
         # save state
-<<<<<<< HEAD
-        for role in ['internal', 'exchange']:
+        for role in ['internal', 'external']:
              for state_id, value in state[role].items():
-=======
-        for role in ['internal', 'external']:
-             for state_id, value in state[role].iteritems():
->>>>>>> a4f11ed1
                  if state_id in saved_state[role].keys():
                      saved_state[role][state_id].append(value)
                  else:
@@ -386,13 +381,8 @@
     row_idx = 0
     col_idx = 0
     for key in data_keys:
-<<<<<<< HEAD
         for mol_id, series in sorted(saved_state[key].items()):
-            ax = fig.add_subplot(grid[plot_idx, 0])  # grid is (row, column)
-=======
-        for mol_id, series in sorted(saved_state[key].iteritems()):
             ax = fig.add_subplot(grid[row_idx, col_idx])  # grid is (row, column)
->>>>>>> a4f11ed1
 
             ax.plot(time_vec, series)
             ax.title.set_text(str(key) + ': ' + mol_id)
